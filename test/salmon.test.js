--- conflicted
+++ resolved
@@ -23,13 +23,9 @@
       inputStream,
       processor: async (data, i) => {
         expect(data['Data di nascita'].match(/\d{2}\/\d{2}\/\d{4}/))
-<<<<<<< HEAD
         expect(data['cap'].match(/\d{5}/))
-=======
->>>>>>> e215343c
       },
-      mapColumns: i => i,
-      formatting: true
+      mapColumns: i => i
     });
   });
 
