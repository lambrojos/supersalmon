--- conflicted
+++ resolved
@@ -1,10 +1,6 @@
 {
   "name": "supersalmon",
-<<<<<<< HEAD
-  "version": "0.0.3",
-=======
   "version": "0.2.0",
->>>>>>> 26a01243
   "description": "Stream processor for xlsx files",
   "main": "index.js",
   "directories": {
@@ -27,6 +23,7 @@
     "mocha": "^5.2.0"
   },
   "dependencies": {
+    "debug": "^3.1.0",
     "eslint": "^5.2.0",
     "object-chunker": "^1.0.1",
     "pump": "^3.0.0",
